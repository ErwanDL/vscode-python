--- conflicted
+++ resolved
@@ -12,57 +12,6 @@
 #   If `true`, means we need to build the VSIX, else just compile.
 
 steps:
-<<<<<<< HEAD
-    - template: initialization.yml
-      parameters:
-          PythonVersion: $(PythonVersion)
-          workingDirectory: $(Build.SourcesDirectory)
-          compile: 'false'
-
-    - bash: |
-          python -m pip --disable-pip-version-check install -t ./pythonFiles/lib/python --no-cache-dir --implementation py --no-deps --upgrade -r requirements.txt
-          python -m pip --disable-pip-version-check install -t ./pythonFiles/lib/python/old_ptvsd --no-cache-dir --implementation py --no-deps --upgrade 'ptvsd==4.3.2'
-          python -m pip --disable-pip-version-check install -t ./pythonFiles/lib/python/new_ptvsd/no_wheels --no-cache-dir --implementation py --no-deps --upgrade --pre ptvsd
-      failOnStderr: true
-      displayName: 'pip install requirements'
-
-    - bash: |
-          python -m pip --disable-pip-version-check install -r build/debugger-install-requirements.txt
-          python ./pythonFiles/install_ptvsd.py
-      failOnStderr: true
-      displayName: 'Install PTVSD wheels'
-
-    - bash: npm run clean
-      displayName: 'Clean'
-
-    - bash: |
-          npm run updateBuildNumber -- --buildNumber $BUILD_BUILDID
-      displayName: 'Update dev Version of Extension'
-      condition: and(succeeded(), eq(variables['Build.SourceBranchName'], 'master'))
-
-    - bash: |
-          npm run updateBuildNumber -- --buildNumber $BUILD_BUILDID --updateChangelog
-      displayName: 'Update release Version of Extension'
-      condition: and(succeeded(), startsWith(variables['Build.SourceBranchName'], 'release'))
-
-    - bash: |
-          npm run package
-#      env:
-#        ENABLE_GATHER: ${ENABLE_GATHER}
-      displayName: 'Build VSIX'
-
-    - task: CopyFiles@2
-      inputs:
-          contents: '*.vsix'
-          targetFolder: $(Build.ArtifactStagingDirectory)
-      displayName: 'Copy VSIX'
-
-    - task: PublishBuildArtifacts@1
-      inputs:
-          pathtoPublish: $(Build.ArtifactStagingDirectory)
-          artifactName: VSIX
-      displayName: 'Publish VSIX to Artifacts'
-=======
   - template: initialization.yml
     parameters:
       PythonVersion: $(PythonVersion)
@@ -109,5 +58,4 @@
     inputs:
       pathtoPublish: $(Build.ArtifactStagingDirectory)
       artifactName: VSIX
-    displayName: 'Publish VSIX to Artifacts'
->>>>>>> 4002b92d
+    displayName: 'Publish VSIX to Artifacts'