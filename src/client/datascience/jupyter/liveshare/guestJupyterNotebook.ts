// Copyright (c) Microsoft Corporation. All rights reserved.
// Licensed under the MIT License.
'use strict';
import { Observable } from 'rxjs/Observable';
import { Event, EventEmitter, Uri } from 'vscode';
import { CancellationToken } from 'vscode-jsonrpc';
import * as vsls from 'vsls/vscode';
import { ServerStatus } from '../../../../datascience-ui/interactive-common/mainState';
import { ILiveShareApi } from '../../../common/application/types';
import { CancellationError } from '../../../common/cancellation';
import { traceInfo } from '../../../common/logger';
import { IConfigurationService, IDisposableRegistry } from '../../../common/types';
import { createDeferred } from '../../../common/utils/async';
import * as localize from '../../../common/utils/localize';
import { noop } from '../../../common/utils/misc';
import { PythonInterpreter } from '../../../interpreter/contracts';
import { LiveShare, LiveShareCommands } from '../../constants';
import { ICell, IGatherExecution, IJupyterKernelSpec, INotebook, INotebookCompletion, INotebookServer, InterruptResult } from '../../types';
import { LiveKernelModel } from '../kernels/types';
import { LiveShareParticipantDefault, LiveShareParticipantGuest } from './liveShareParticipantMixin';
import { ResponseQueue } from './responseQueue';
import { IExecuteObservableResponse, ILiveShareParticipant, IServerResponse } from './types';

export class GuestJupyterNotebook extends LiveShareParticipantGuest(LiveShareParticipantDefault, LiveShare.JupyterNotebookSharedService)
    implements INotebook, ILiveShareParticipant {
    private responseQueue: ResponseQueue = new ResponseQueue();
    private onStatusChangedEvent: EventEmitter<ServerStatus> | undefined;

    constructor(
        liveShare: ILiveShareApi,
        private disposableRegistry: IDisposableRegistry,
        private configService: IConfigurationService,
        private _resource: Uri,
        private _owner: INotebookServer,
        private startTime: number
    ) {
        super(liveShare);
    }

    public get resource(): Uri {
        return this._resource;
    }

    public get server(): INotebookServer {
        return this._owner;
    }

    public shutdown(): Promise<void> {
        return Promise.resolve();
    }

    public dispose(): Promise<void> {
        if (this.onStatusChangedEvent) {
            this.onStatusChangedEvent.dispose();
        }
        return this.shutdown();
    }

    public waitForIdle(): Promise<void> {
        return Promise.resolve();
    }

    public clear(_id: string): void {
        // We don't do anything as we don't cache results in this class.
        noop();
    }

    public get onSessionStatusChanged(): Event<ServerStatus> {
        if (!this.onStatusChangedEvent) {
            this.onStatusChangedEvent = new EventEmitter<ServerStatus>();
        }
        return this.onStatusChangedEvent.event;
    }

    public async execute(code: string, file: string, line: number, id: string, cancelToken?: CancellationToken): Promise<ICell[]> {
        // Create a deferred that we'll fire when we're done
        const deferred = createDeferred<ICell[]>();

        // Attempt to evaluate this cell in the jupyter notebook
        const observable = this.executeObservable(code, file, line, id);
        let output: ICell[];

        observable.subscribe(
            (cells: ICell[]) => {
                output = cells;
            },
            error => {
                deferred.reject(error);
            },
            () => {
                deferred.resolve(output);
            }
        );

        if (cancelToken) {
            this.disposableRegistry.push(cancelToken.onCancellationRequested(() => deferred.reject(new CancellationError())));
        }

        // Wait for the execution to finish
        return deferred.promise;
    }

    public setLaunchingFile(_directory: string): Promise<void> {
        // Ignore this command on this side
        return Promise.resolve();
    }

    public async setMatplotLibStyle(_useDark: boolean): Promise<void> {
        // Guest can't change the style. Maybe output a warning here?
    }

    public executeObservable(code: string, file: string, line: number, id: string): Observable<ICell[]> {
        // Mimic this to the other side and then wait for a response
        this.waitForService()
            .then(s => {
                if (s) {
                    s.notify(LiveShareCommands.executeObservable, { code, file, line, id });
                }
            })
            .ignoreErrors();
        return this.responseQueue.waitForObservable(code, id);
    }

    public async restartKernel(): Promise<void> {
        // We need to force a restart on the host side
        return this.sendRequest(LiveShareCommands.restart, []);
    }

    public async interruptKernel(_timeoutMs: number): Promise<InterruptResult> {
        const settings = this.configService.getSettings();
        const interruptTimeout = settings.datascience.jupyterInterruptTimeout;

        const response = await this.sendRequest(LiveShareCommands.interrupt, [interruptTimeout]);
        return response as InterruptResult;
    }

    public async waitForServiceName(): Promise<string> {
        // Use our base name plus our id. This means one unique server per notebook
        // Live share will not accept a '.' in the name so remove any
        const uriString = this.resource.toString();
        return Promise.resolve(`${LiveShare.JupyterNotebookSharedService}${uriString}`);
    }

    public async getSysInfo(): Promise<ICell | undefined> {
        // This is a special case. Ask the shared server
        const service = await this.waitForService();
        if (service) {
            const result = await service.request(LiveShareCommands.getSysInfo, []);
            return result as ICell;
        }
    }

    public async getCompletion(_cellCode: string, _offsetInCode: number, _cancelToken?: CancellationToken): Promise<INotebookCompletion> {
        return Promise.resolve({
            matches: [],
            cursor: {
                start: 0,
                end: 0
            },
            metadata: {}
        });
    }

    public async onAttach(api: vsls.LiveShare | null): Promise<void> {
        await super.onAttach(api);

        if (api) {
            const service = await this.waitForService();

            // Wait for sync up
            const synced = service ? await service.request(LiveShareCommands.syncRequest, []) : undefined;
            if (!synced && api.session && api.session.role !== vsls.Role.None) {
                throw new Error(localize.DataScience.liveShareSyncFailure());
            }

            if (service) {
                // Listen to responses
                service.onNotify(LiveShareCommands.serverResponse, this.onServerResponse);

                // Request all of the responses since this guest was started. We likely missed a bunch
                service.notify(LiveShareCommands.catchupRequest, { since: this.startTime });
            }
        }
    }

    public getMatchingInterpreter(): PythonInterpreter | undefined {
        return;
    }

    public setInterpreter(_spec: PythonInterpreter) {
        noop();
    }

    public getKernelSpec(): IJupyterKernelSpec | LiveKernelModel | undefined {
        return;
    }

<<<<<<< HEAD
    public getGatherService(): IGatherExecution | undefined {
        return;
    }

    public setKernelSpec(_spec: IJupyterKernelSpec | LiveKernelModel): Promise<void> {
=======
    public setKernelSpec(_spec: IJupyterKernelSpec | LiveKernelModel, _timeout: number): Promise<void> {
>>>>>>> 0225082d
        return Promise.resolve();
    }

    private onServerResponse = (args: Object) => {
        const er = args as IExecuteObservableResponse;
        traceInfo(`Guest serverResponse ${er.pos} ${er.id}`);
        // Args should be of type ServerResponse. Stick in our queue if so.
        if (args.hasOwnProperty('type')) {
            this.responseQueue.push(args as IServerResponse);
        }
    }

    // tslint:disable-next-line:no-any
    private async sendRequest(command: string, args: any[]): Promise<any> {
        const service = await this.waitForService();
        if (service) {
            return service.request(command, args);
        }
    }
}<|MERGE_RESOLUTION|>--- conflicted
+++ resolved
@@ -195,15 +195,11 @@
         return;
     }
 
-<<<<<<< HEAD
     public getGatherService(): IGatherExecution | undefined {
         return;
     }
 
-    public setKernelSpec(_spec: IJupyterKernelSpec | LiveKernelModel): Promise<void> {
-=======
     public setKernelSpec(_spec: IJupyterKernelSpec | LiveKernelModel, _timeout: number): Promise<void> {
->>>>>>> 0225082d
         return Promise.resolve();
     }
 
