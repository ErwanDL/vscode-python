--- conflicted
+++ resolved
@@ -13,7 +13,6 @@
 import { IServiceContainer } from '../../../ioc/types';
 import { Identifiers, LiveShare, LiveShareCommands } from '../../constants';
 import { IExecuteInfo } from '../../interactive-common/interactiveWindowTypes';
-<<<<<<< HEAD
 import {
     ICell,
     IJupyterSession,
@@ -22,9 +21,6 @@
     INotebookServerLaunchInfo,
     InterruptResult
 } from '../../types';
-=======
-import { ICell, IJupyterSession, INotebook, INotebookExecutionLogger, INotebookServer, INotebookServerLaunchInfo, InterruptResult } from '../../types';
->>>>>>> c84bdc9e
 import { JupyterNotebookBase } from '../jupyterNotebook';
 import { LiveShareParticipantHost } from './liveShareParticipantMixin';
 import { ResponseQueue } from './responseQueue';
