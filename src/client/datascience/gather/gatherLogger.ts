--- conflicted
+++ resolved
@@ -5,13 +5,7 @@
 import { IConfigurationService } from '../../common/types';
 import { noop } from '../../common/utils/misc';
 import { CellMatcher } from '../cellMatcher';
-<<<<<<< HEAD
-import { concatMultilineStringInput } from '../common';
 import { ICell as IVscCell, IGatherExecution, IGatherLogger } from '../types';
-=======
-import { ICell as IVscCell, IGatherExecution, INotebookExecutionLogger } from '../types';
-import { GatherExecution } from './gather';
->>>>>>> cc145ac9
 
 @injectable()
 export class GatherLogger implements IGatherLogger {
