// Copyright (c) Microsoft Corporation. All rights reserved.
// Licensed under the MIT License.
'use strict';
import { inject, injectable } from 'inversify';
import { CodeLens, Command, Event, EventEmitter, Range, TextDocument, Uri } from 'vscode';

import { traceWarning } from '../../common/logger';
import { IFileSystem } from '../../common/platform/types';
import { IConfigurationService, Resource } from '../../common/types';
import * as localize from '../../common/utils/localize';
import { noop } from '../../common/utils/misc';
import { generateCellRangesFromDocument } from '../cellFactory';
import { CodeLensCommands, Commands } from '../constants';
import { IInteractiveWindowMapping, InteractiveWindowMessages } from '../interactive-common/interactiveWindowTypes';
import { ICell, ICellHashProvider, ICodeLensFactory, IFileHashes, IInteractiveWindowListener, IInteractiveWindowProvider, IJupyterExecution, INotebook } from '../types';

@injectable()
export class CodeLensFactory implements ICodeLensFactory, IInteractiveWindowListener {
    private updateEvent: EventEmitter<void> = new EventEmitter<void>();
    // tslint:disable-next-line: no-any
    private postEmitter: EventEmitter<{ message: string; payload: any }> = new EventEmitter<{
        message: string;
        // tslint:disable-next-line: no-any
        payload: any;
    }>();
    private cellExecutionCounts: Map<string, string> = new Map<string, string>();
    private hashProvider: ICellHashProvider | undefined;

    constructor(
        @inject(IConfigurationService) private configService: IConfigurationService,
        @inject(IInteractiveWindowProvider) private interactiveWindowProvider: IInteractiveWindowProvider,
        @inject(IJupyterExecution) private jupyterExecution: IJupyterExecution,
        @inject(IFileSystem) private fileSystem: IFileSystem
    ) { }

    public dispose(): void {
        noop();
    }

    // tslint:disable-next-line: no-any
    public get postMessage(): Event<{ message: string; payload: any }> {
        return this.postEmitter.event;
    }

    // tslint:disable-next-line: no-any
    public onMessage(message: string, payload?: any) {
        switch (message) {
            case InteractiveWindowMessages.NotebookExecutionActivated:
                this.handleMessage(message, payload, this.doInitCellHashProvider);
                break;

            case InteractiveWindowMessages.FinishCell:
                const cell = payload as ICell;
                if (cell && cell.data && cell.data.execution_count) {
                    this.cellExecutionCounts.set(cell.id, cell.data.execution_count.toString());
                }
                this.updateEvent.fire();
                break;

            default:
                break;
        }
    }

    public hashesUpdated(): void {
        this.updateEvent.fire();
    }

    public get updateRequired(): Event<void> {
        return this.updateEvent.event;
    }

    public createCodeLenses(document: TextDocument): CodeLens[] {
<<<<<<< HEAD
        const ranges = generateCellRangesFromDocument(document, this.configService.getSettings().datascience);
        const commands = this.enumerateCommands();
        const hashes = this.configService.getSettings().datascience.addGotoCodeLenses && this.hashProvider ? this.hashProvider.getHashes() : [];
=======
        const ranges = generateCellRangesFromDocument(
            document,
            this.configService.getSettings(document.uri).datascience
        );
        const commands = this.enumerateCommands(document.uri);
        const hashes = this.configService.getSettings(document.uri).datascience.addGotoCodeLenses
            ? this.hashProvider.getHashes()
            : [];
>>>>>>> d084c470
        const codeLenses: CodeLens[] = [];
        let firstCell = true;

        ranges.forEach(range => {
            commands.forEach(c => {
                const codeLens = this.createCodeLens(document, range, c, firstCell);
                if (codeLens) {
                    codeLenses.push(codeLens);
                }
            });
            this.addExecutionCount(codeLenses, document, range.range, hashes);
            firstCell = false;
        });

        return codeLenses;
    }

<<<<<<< HEAD
    // tslint:disable:no-any
    private handleMessage<M extends IInteractiveWindowMapping, T extends keyof M>(_message: T, payload: any, handler: (args: M[T]) => void) {
        const args = payload as M[T];
        handler.bind(this)(args);
    }

    private doInitCellHashProvider(payload: string): void {
        this.initCellHashProvider(payload).ignoreErrors();
    }

    private async initCellHashProvider(notebookUri: string) {
        const nbUri: Uri = Uri.parse(notebookUri);
        if (!nbUri) {
            return;
        }

        // First get the active server
        const activeServer = await this.jupyterExecution.getServer(await this.interactiveWindowProvider.getNotebookOptions());

        let nb: INotebook | undefined;
        // If that works, see if there's a matching notebook running
        if (activeServer) {
            nb = await activeServer.getNotebook(nbUri);

            // If we have an executing notebook, get its gather execution service.
            if (nb) {
                this.hashProvider = nb.getCellHashProvider();
                if (this.hashProvider) {
                    this.hashProvider.updated(this.hashesUpdated.bind(this));
                }
            }
        }
    }
    private enumerateCommands(): string[] {
=======
    private enumerateCommands(resource: Resource): string[] {
>>>>>>> d084c470
        let fullCommandList: string[];
        // Add our non-debug commands
        const commands = this.configService.getSettings(resource).datascience.codeLenses;
        if (commands) {
            fullCommandList = commands.split(',').map(s => s.trim());
        } else {
            fullCommandList = CodeLensCommands.DefaultDesignLenses;
        }

        // Add our debug commands
        const debugCommands = this.configService.getSettings(resource).datascience.debugCodeLenses;
        if (debugCommands) {
            fullCommandList = fullCommandList.concat(debugCommands.split(',').map(s => s.trim()));
        } else {
            fullCommandList = fullCommandList.concat(CodeLensCommands.DefaultDebuggingLenses);
        }

        return fullCommandList;
    }

    // tslint:disable-next-line: max-func-body-length
    private createCodeLens(
        document: TextDocument,
        cellRange: { range: Range; cell_type: string },
        commandName: string,
        isFirst: boolean
    ): CodeLens | undefined {
        // We only support specific commands
        // Be careful here. These arguments will be serialized during liveshare sessions
        // and so shouldn't reference local objects.
        const { range, cell_type } = cellRange;
        switch (commandName) {
            case Commands.RunCurrentCellAndAddBelow:
                return this.generateCodeLens(
                    range,
                    Commands.RunCurrentCellAndAddBelow,
                    localize.DataScience.runCurrentCellAndAddBelow()
                );
            case Commands.AddCellBelow:
                return this.generateCodeLens(
                    range,
                    Commands.AddCellBelow,
                    localize.DataScience.addCellBelowCommandTitle(),
                    [document.fileName, range.start.line]
                );
            case Commands.DebugCurrentCellPalette:
                return this.generateCodeLens(
                    range,
                    Commands.DebugCurrentCellPalette,
                    localize.DataScience.debugCellCommandTitle()
                );

            case Commands.DebugCell:
                // If it's not a code cell (e.g. markdown), don't add the "Debug cell" action.
                if (cell_type !== 'code') {
                    break;
                }
                return this.generateCodeLens(range, Commands.DebugCell, localize.DataScience.debugCellCommandTitle(), [
                    document.fileName,
                    range.start.line,
                    range.start.character,
                    range.end.line,
                    range.end.character
                ]);

            case Commands.DebugStepOver:
                // Only code cells get debug actions
                if (cell_type !== 'code') {
                    break;
                }
                return this.generateCodeLens(
                    range,
                    Commands.DebugStepOver,
                    localize.DataScience.debugStepOverCommandTitle()
                );

            case Commands.DebugContinue:
                // Only code cells get debug actions
                if (cell_type !== 'code') {
                    break;
                }
                return this.generateCodeLens(
                    range,
                    Commands.DebugContinue,
                    localize.DataScience.debugContinueCommandTitle()
                );

            case Commands.DebugStop:
                // Only code cells get debug actions
                if (cell_type !== 'code') {
                    break;
                }
                return this.generateCodeLens(range, Commands.DebugStop, localize.DataScience.debugStopCommandTitle());

            case Commands.RunCurrentCell:
            case Commands.RunCell:
                return this.generateCodeLens(range, Commands.RunCell, localize.DataScience.runCellLensCommandTitle(), [
                    document.fileName,
                    range.start.line,
                    range.start.character,
                    range.end.line,
                    range.end.character
                ]);

            case Commands.RunAllCells:
                return this.generateCodeLens(
                    range,
                    Commands.RunAllCells,
                    localize.DataScience.runAllCellsLensCommandTitle(),
                    [document.fileName, range.start.line, range.start.character]
                );

            case Commands.RunAllCellsAbovePalette:
            case Commands.RunAllCellsAbove:
                if (!isFirst) {
                    return this.generateCodeLens(
                        range,
                        Commands.RunAllCellsAbove,
                        localize.DataScience.runAllCellsAboveLensCommandTitle(),
                        [document.fileName, range.start.line, range.start.character]
                    );
                } else {
                    return this.generateCodeLens(
                        range,
                        Commands.RunCellAndAllBelow,
                        localize.DataScience.runCellAndAllBelowLensCommandTitle(),
                        [document.fileName, range.start.line, range.start.character]
                    );
                }
                break;
            case Commands.RunCellAndAllBelowPalette:
            case Commands.RunCellAndAllBelow:
                return this.generateCodeLens(
                    range,
                    Commands.RunCellAndAllBelow,
                    localize.DataScience.runCellAndAllBelowLensCommandTitle(),
                    [document.fileName, range.start.line, range.start.character]
                );

            default:
                traceWarning(`Invalid command for code lens ${commandName}`);
                break;
        }

        return undefined;
    }

    private addExecutionCount(codeLens: CodeLens[], document: TextDocument, range: Range, hashes: IFileHashes[]) {
        const list = hashes.find(h => this.fileSystem.arePathsSame(h.file, document.fileName));
        if (list) {
            // Match just the start of the range. Should be - 2 (1 for 1 based numbers and 1 for skipping the comment at the top)
            const rangeMatches = list.hashes.filter(h => h.line - 2 === range.start.line);
            if (rangeMatches && rangeMatches.length) {
                const rangeMatch = rangeMatches[rangeMatches.length - 1];
                if (this.cellExecutionCounts.has(rangeMatch.id)) {
                    codeLens.push(
                        this.generateCodeLens(
                            range,
                            Commands.ScrollToCell,
                            localize.DataScience.scrollToCellTitleFormatMessage().format(
                                this.cellExecutionCounts.get(rangeMatch.id)!
                            ),
                            [document.fileName, rangeMatch.id]
                        )
                    );
                }
            }
        }
    }

    // tslint:disable-next-line: no-any
    private generateCodeLens(range: Range, commandName: string, title: string, args?: any[]): CodeLens {
        return new CodeLens(range, this.generateCommand(commandName, title, args));
    }

    // tslint:disable-next-line: no-any
    private generateCommand(commandName: string, title: string, args?: any[]): Command {
        return {
            arguments: args,
            title,
            command: commandName
        };
    }
}<|MERGE_RESOLUTION|>--- conflicted
+++ resolved
@@ -12,7 +12,16 @@
 import { generateCellRangesFromDocument } from '../cellFactory';
 import { CodeLensCommands, Commands } from '../constants';
 import { IInteractiveWindowMapping, InteractiveWindowMessages } from '../interactive-common/interactiveWindowTypes';
-import { ICell, ICellHashProvider, ICodeLensFactory, IFileHashes, IInteractiveWindowListener, IInteractiveWindowProvider, IJupyterExecution, INotebook } from '../types';
+import {
+    ICell,
+    ICellHashProvider,
+    ICodeLensFactory,
+    IFileHashes,
+    IInteractiveWindowListener,
+    IInteractiveWindowProvider,
+    IJupyterExecution,
+    INotebook
+} from '../types';
 
 @injectable()
 export class CodeLensFactory implements ICodeLensFactory, IInteractiveWindowListener {
@@ -71,20 +80,16 @@
     }
 
     public createCodeLenses(document: TextDocument): CodeLens[] {
-<<<<<<< HEAD
-        const ranges = generateCellRangesFromDocument(document, this.configService.getSettings().datascience);
-        const commands = this.enumerateCommands();
-        const hashes = this.configService.getSettings().datascience.addGotoCodeLenses && this.hashProvider ? this.hashProvider.getHashes() : [];
-=======
         const ranges = generateCellRangesFromDocument(
             document,
             this.configService.getSettings(document.uri).datascience
         );
         const commands = this.enumerateCommands(document.uri);
         const hashes = this.configService.getSettings(document.uri).datascience.addGotoCodeLenses
-            ? this.hashProvider.getHashes()
+            ? this.hashProvider
+                ? this.hashProvider.getHashes()
+                : []
             : [];
->>>>>>> d084c470
         const codeLenses: CodeLens[] = [];
         let firstCell = true;
 
@@ -102,9 +107,12 @@
         return codeLenses;
     }
 
-<<<<<<< HEAD
     // tslint:disable:no-any
-    private handleMessage<M extends IInteractiveWindowMapping, T extends keyof M>(_message: T, payload: any, handler: (args: M[T]) => void) {
+    private handleMessage<M extends IInteractiveWindowMapping, T extends keyof M>(
+        _message: T,
+        payload: any,
+        handler: (args: M[T]) => void
+    ) {
         const args = payload as M[T];
         handler.bind(this)(args);
     }
@@ -120,7 +128,9 @@
         }
 
         // First get the active server
-        const activeServer = await this.jupyterExecution.getServer(await this.interactiveWindowProvider.getNotebookOptions());
+        const activeServer = await this.jupyterExecution.getServer(
+            await this.interactiveWindowProvider.getNotebookOptions(nbUri)
+        );
 
         let nb: INotebook | undefined;
         // If that works, see if there's a matching notebook running
@@ -136,10 +146,7 @@
             }
         }
     }
-    private enumerateCommands(): string[] {
-=======
     private enumerateCommands(resource: Resource): string[] {
->>>>>>> d084c470
         let fullCommandList: string[];
         // Add our non-debug commands
         const commands = this.configService.getSettings(resource).datascience.codeLenses;
